"""
Configuration object.
"""

import os


class PathConfig(object):
    """
    Functions to provide access to data file paths
        root/data/data.db
        root/data/${organism}/genome/${assembly}/${assembly}.fa.gz
                             /rnaSeq/${rnaSeqSet}/
        root/analysis/${assembly}/${geneSet}/star/rl${realLength}
                                            /gencode/
                                            /rnaSeqEvid/${rnaSeqSet}/
    """
    def __init__(self, rootDir, organism, assembly=None, geneSet=None):
        """assembly and geneSet can be None if only using data part"""
        self.rootDir = rootDir
        self.organism = organism
        self.assembly = assembly
        self.geneSet = geneSet
        self.dataDir = os.path.join(rootDir, "data")
        self.analysisDir = os.path.join(rootDir, "analysis")

    def dataDatabase(self):
        return os.path.join(self.dataDir, "data.db")

    def dataOrganismDir(self):
        return os.path.join(self.dataDir, self.organism)

    def genomeDataDir(self):
        return os.path.join(self.dataOrganismDir(), "genome", self.assembly)

    def genomeFasta(self):
        return os.path.join(self.genomeDataDir(), '{}.fa.gz'.format(self.assembly))

    def rnaSeqSetDataDir(self, rnaSeqSet):
        return os.path.join(self.dataOrganismDir(), "rnaSeq", rnaSeqSet)

    def rnaSeqSetDataFile(self, rnaSeqSet, baseName):
        return os.path.join(self.rnaSeqSetDataDir(rnaSeqSet), baseName)

    def geneSetAnalysisDir(self):
        return os.path.join(self.analysisDir, self.assembly, self.geneSet)

    def starGenomeDir(self, readLength):
        return os.path.join(self.geneSetAnalysisDir(), "star", "rl{}".format(readLength))

    def starGenomeDoneFlag(self, readLength):
        return os.path.join(self.starGenomeDir(readLength), "done")

    def rnaSeqSetAnalysisDir(self, rnaSeqSet):
        return os.path.join(self.geneSetAnalysisDir(), "rnaSeqEvid", rnaSeqSet)
<<<<<<< HEAD

    def rnaSeqSetAnalysisSjOut(self, rnaSeqSet, rnaSeqRunName):
        return os.path.join(self.rnaSeqSetAnalysisDir(rnaSeqSet), "{}.sj.tab".format(rnaSeqRunName))
=======
        
    def rnaSeqSetAnalysisSjOut(self, rnaSeqSet, rnaSeqRunName):
        return os.path.join(self.rnaSeqSetAnalysisDir(rnaSeqSet), rnaSeqRunName+".sj.tab")

    def rnaSeqSetSupportDir(self):
        return os.path.join(self.geneSetAnalysisDir(), "rnaSeqSupport")
        
    def rnaSeqSetSupportTsv(self):
        return os.path.join(self.rnaSeqSetSupportDir(), "intron.evid.tsv")
        

        
     
>>>>>>> 9410eb21
<|MERGE_RESOLUTION|>--- conflicted
+++ resolved
@@ -53,22 +53,12 @@
 
     def rnaSeqSetAnalysisDir(self, rnaSeqSet):
         return os.path.join(self.geneSetAnalysisDir(), "rnaSeqEvid", rnaSeqSet)
-<<<<<<< HEAD
 
     def rnaSeqSetAnalysisSjOut(self, rnaSeqSet, rnaSeqRunName):
         return os.path.join(self.rnaSeqSetAnalysisDir(rnaSeqSet), "{}.sj.tab".format(rnaSeqRunName))
-=======
-        
-    def rnaSeqSetAnalysisSjOut(self, rnaSeqSet, rnaSeqRunName):
-        return os.path.join(self.rnaSeqSetAnalysisDir(rnaSeqSet), rnaSeqRunName+".sj.tab")
 
     def rnaSeqSetSupportDir(self):
         return os.path.join(self.geneSetAnalysisDir(), "rnaSeqSupport")
         
     def rnaSeqSetSupportTsv(self):
-        return os.path.join(self.rnaSeqSetSupportDir(), "intron.evid.tsv")
-        
-
-        
-     
->>>>>>> 9410eb21
+        return os.path.join(self.rnaSeqSetSupportDir(), "intron.evid.tsv")